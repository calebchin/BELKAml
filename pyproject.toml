--- conflicted
+++ resolved
@@ -39,12 +39,9 @@
     "pyarrow",
     "torchmetrics",
     "dask",
-<<<<<<< HEAD
     "kfp>=2.14.6",
     "google-cloud-bigquery"
-=======
     "pyyaml"
->>>>>>> 57a5c15b
 ]
 
 [project.optional-dependencies]
