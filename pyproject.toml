[build-system]
requires = ["setuptools>=45", "wheel"]
build-backend = "setuptools.build_meta"

[project]
name = "belkaml"
requires-python = ">=3.10"
description = "End-to-end application for predicting binding affinity of small molecules to protein targets with deep learning."
version = "1.0.0"
authors = [
    {name="Caleb Chin", email="cchin@cs.toronto.edu"},
    {name="Junyoung Seok", email="junyoung.seok@mail.utoronto.ca"},
    {name="Karththigan Pushparaj", email="karththigan.pushparaj@mail.utoronto.ca"},
    {name="Kevin Deng", email="haoze.deng@mail.utoronto.ca"}
]
readme = "README.md"
license = "MIT"
keywords = ["machine learning", "drug discovery", "deep learning"]
classifiers = [
    "Development Status :: 4 - Beta",
    "Intended Audience :: Science/Research",
    "Operating System :: OS Independent",
    "Programming Language :: Python :: 3",
    "Programming Language :: Python :: 3.10",
    "Programming Language :: Python :: 3.11",
    "Programming Language :: Python :: 3.12",
    "Topic :: Scientific/Engineering :: Artificial Intelligence",
]

dependencies = [
    "numpy",
    "pandas",
    "torch",
<<<<<<< HEAD
    "dask",
    "scikit-learn",
    "rdkit",
    "scikit-fingerprints",
    "atomInSmiles",
    "pyarrow"
=======
    "torchmetrics",
    "dask"
>>>>>>> 2e6f27bc
]

[project.optional-dependencies]
dev = [
    "pre-commit",
    "ruff",
    "pytest",
]

[project.urls]
Homepage = "https://github.com/calebchin/BELKAml"
Documentation = "https://github.com/calebchin/BELKAml"
Repository = "https://github.com/calebchin/BELKAml"
Issues = "https://github.com/calebchin/BELKAml/issues"

[tool.setuptools.packages.find]
where = ["src"]

[tool.setuptools.package-dir]
"" = "src"

[tool.ruff]

exclude = [
    ".git",
    "__pycache__",
    "unconsolidated_code/*",
    "docs/*",
]

lint.ignore = [
    "ANN101",
    "ANN401",
    "N801",
    "E203",
    "E266",
    "E501",
    "E741",
    "N803",
    "N802",
    "N806",
    "D400",
    "D401",
    "D104", #temporary
    "D105",
    "D415",
    "D402",
    "D205",
    "D100",
    "D101",
    "D107",
    "D203",
    "D213",
    "ANN204",
    "ANN102",
]
lint.select = ["D", "E", "F", "N", "ANN"]
lint.fixable = [
    "A",
    "B",
    "C",
    "D",
    "E",
    "F",
    "G",
    "I",
    "N",
    "Q",
    "S",
    "T",
    "W",
    "ANN",
    "ARG",
    "BLE",
    "COM",
    "DJ",
    "DTZ",
    "EM",
    "ERA",
    "EXE",
    "FBT",
    "ICN",
    "INP",
    "ISC",
    "NPY",
    "PD",
    "PGH",
    "PIE",
    "PL",
    "PT",
    "PTH",
    "PYI",
    "RET",
    "RSE",
    "RUF",
    "SIM",
    "SLF",
    "TCH",
    "TID",
    "TRY",
    "UP",
    "YTT",
]
lint.unfixable = []

[tool.pyright]
venv = ".venv"
venvPath = "."
include = ["src"]
pythonVersion = "3.10"<|MERGE_RESOLUTION|>--- conflicted
+++ resolved
@@ -31,17 +31,14 @@
     "numpy",
     "pandas",
     "torch",
-<<<<<<< HEAD
     "dask",
     "scikit-learn",
     "rdkit",
     "scikit-fingerprints",
     "atomInSmiles",
     "pyarrow"
-=======
     "torchmetrics",
     "dask"
->>>>>>> 2e6f27bc
 ]
 
 [project.optional-dependencies]
